--- conflicted
+++ resolved
@@ -223,10 +223,7 @@
 
             global fast_spmm
             fast_spmm = csrspmm
-<<<<<<< HEAD
-=======
             print("Using fast-spmm to speed up training")
->>>>>>> eb0e463d
         except Exception as e:
             print(e)
 

--- conflicted
+++ resolved
@@ -11,7 +11,6 @@
 
 @register_model("netsmf")
 class NetSMF(BaseModel):
-<<<<<<< HEAD
     @staticmethod
     def add_args(parser):
         """Add model-specific arguments to the parser."""
@@ -125,122 +124,4 @@
                 for r in range(1, self.window_size + 1):
                     u_, v_ = self._path_sampling(u, v, r)
                     matrix[u_, v_] += 1.0
-        return matrix
-=======
-	@staticmethod
-	def add_args(parser):
-		"""Add model-specific arguments to the parser."""
-		# fmt: off
-		parser.add_argument('--window-size', type=int, default=5,
-		                    help='Window size of skip-gram model. Default is 5.')
-		parser.add_argument('--negative', type=int, default=5,
-		                    help='Number of negative node in sampling. Default is 5.')
-		parser.add_argument('--num-round', type=int, default=100,
-		                    help='Number of round in NetSMF. Default is 100.')
-		parser.add_argument('--worker', type=int, default=10,
-		                    help='Number of parallel workers. Default is 10.')
-		# fmt: on
-
-	@classmethod
-	def build_model_from_args(cls, args):
-		return cls(args.hidden_size, args.window_size, args.negative, args.num_round, args.worker)
-
-	def __init__(self, dimension, window_size, negative, num_round, worker):
-		super(NetSMF, self).__init__()
-		self.dimension = dimension
-		self.window_size = window_size
-		self.negative = negative
-		self.worker = worker
-		self.num_round = num_round
-
-	def train(self, G):
-		self.G = G
-		node2id = dict([(node, vid) for vid, node in enumerate(G.nodes())])
-		self.is_directed = nx.is_directed(self.G)
-		self.num_node = self.G.number_of_nodes()
-		self.num_edge = G.number_of_edges()
-		self.edges = [[node2id[e[0]], node2id[e[1]]] for e in self.G.edges()]
-
-		id2node = dict(zip(node2id.values(), node2id.keys()))
-
-		self.num_neigh = np.asarray([len(list(self.G.neighbors(id2node[i]))) for i in range(self.num_node)])
-		self.neighbors = [[node2id[v] for v in self.G.neighbors(id2node[i])]
-		                  for i in range(self.num_node)]
-
-		# run netsmf algorithm with multiprocessing and apply randomized svd
-		print("number of sample edges ", self.num_round * self.num_edge * self.window_size)
-		print("random walk start...")
-		t0 = time.time()
-		results = []
-		pool = Pool(processes=self.worker)
-		for i in range(self.worker):
-			results.append(pool.apply_async(func=self._random_walk_matrix, args=(i,)))
-		pool.close()
-		pool.join()
-		print('random walk time', time.time() - t0)
-
-		matrix = sp.lil_matrix((self.num_node, self.num_node))
-		A = sp.csr_matrix(nx.adjacency_matrix(self.G))
-		degree = sp.diags(np.array(A.sum(axis=0))[0], format="csr")
-		degree_inv = degree.power(-1)
-
-		t1 = time.time()
-		for res in results:
-			matrix += res.get()
-		print('number of nzz', matrix.nnz)
-		t2 = time.time()
-		print('construct random walk matrix time', time.time() - t1)
-
-		L = sp.csgraph.laplacian(matrix, normed=False, return_diag=False)
-		M = degree_inv.dot(degree - L).dot(degree_inv)
-		M = M * A.sum() / self.negative
-		M.data[M.data <= 1] = 1
-		M.data = np.log(M.data)
-		print('construct matrix sparsifier time', time.time() - t2)
-
-		embedding = self._get_embedding_rand(M)
-		return embedding
-
-
-	def _get_embedding_rand(self, matrix):
-		# Sparse randomized tSVD for fast embedding
-		t1 = time.time()
-		l = matrix.shape[0]
-		smat = sp.csc_matrix(matrix)
-		print('svd sparse', smat.data.shape[0] * 1.0 / l ** 2)
-		U, Sigma, VT = randomized_svd(smat, n_components=self.dimension, n_iter=5, random_state=None)
-		U = U * np.sqrt(Sigma)
-		U = preprocessing.normalize(U, "l2")
-		print('sparsesvd time', time.time() - t1)
-		return U
-
-
-	def _path_sampling(self, u, v, r):
-		# sample a r-length path from edge(u, v) and return path end node
-		k = np.random.randint(r) + 1
-		rand_u, rand_v = k - 1, r - k
-		for i in range(rand_u):
-			u = self.neighbors[u][np.random.randint(self.num_neigh[u])]
-		for j in range(rand_v):
-			v = self.neighbors[v][np.random.randint(self.num_neigh[v])]
-		return u, v
-
-	def _random_walk_matrix(self, pid):
-		# construct matrix based on random walk
-		np.random.seed(pid)
-		matrix = sp.lil_matrix((self.num_node, self.num_node))
-		t0 = time.time()
-		for round in range(int(self.num_round / self.worker)):
-			if round % 10 == 0 and pid == 0:
-				print("round %d / %d, time: %lf" % (round * self.worker, self.num_round, time.time() - t0))
-			for i in range(self.num_edge):
-				u, v = self.edges[i]
-				if not self.is_directed and np.random.rand() > 0.5:
-					v, u = self.edges[i]
-				for r in range(1, self.window_size + 1):
-					u_, v_ = self._path_sampling(u, v, r)
-					matrix[u_, v_] += 1.0
-		return matrix
->>>>>>> 0ac0a0cf
-
-
+        return matrix